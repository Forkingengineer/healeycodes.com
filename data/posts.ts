// Based off analytics/HN ranking/gut feel
export const popularPosts = [
  "profiling-and-optimizing-an-interpreter",
  "building-my-own-chess-engine",
  "geoguessing-with-deep-learning",
];

// Good posts/highly viewed posts (not in any specific order)
export const postStars = [
<<<<<<< HEAD
  "2d-multiplayer-from-scratch",
=======
  "lisp-compiler-optimizations",
  "lisp-to-javascript-compiler",
>>>>>>> 481576a0
  "compressing-cs2-demos",
  "a-custom-webassembly-compiler",
  "rendering-counter-strike-demos-in-the-browser",
  "running-untrusted-python-code",
  "my-own-python-web-framework",
  "sandboxing-javascript-code",
  "profiling-and-optimizing-an-interpreter",
  "designing-a-programming-language-for-advent-of-code",
  "creating-the-golfcart-programming-language",
  "implementing-bitcask-a-log-structured-hash-table",
  "building-and-solving-sokoban",
  "beating-grep-with-go",
  "porting-niceware-to-rust",
  "building-my-own-chess-engine",
  "creating-randomness",
  "geoguessing-with-deep-learning",
  "virtual-ants",
  "making-a-text-editor-with-a-game-engine",
  "boids-flocking-simulation",
  "webassembly-search-tools-for-static-websites",
  "personal-websites-and-internet-writing",
  "majority-vote-algorithm",
];<|MERGE_RESOLUTION|>--- conflicted
+++ resolved
@@ -7,12 +7,9 @@
 
 // Good posts/highly viewed posts (not in any specific order)
 export const postStars = [
-<<<<<<< HEAD
   "2d-multiplayer-from-scratch",
-=======
   "lisp-compiler-optimizations",
   "lisp-to-javascript-compiler",
->>>>>>> 481576a0
   "compressing-cs2-demos",
   "a-custom-webassembly-compiler",
   "rendering-counter-strike-demos-in-the-browser",
